import numpy as np
import json
from pathlib import Path
import dotenv
import os

dotenv.load_dotenv()

<<<<<<< HEAD
optimizer_pre_post_lr_wd = [
    #("adam", False, False, np.logspace(-4, -2, 6), [0.1, 0.01, 0]),  # Adam
    #("adam", False, True,  np.logspace(-2.5, -0.5, 8), [0.01]),
    #("adam", True, False,  np.logspace(-4, -2, 3), [0]),
    #("adam", True, True,   np.logspace(-2.5, -0.5, 8), [0.01]),
    #("sgd", False, False, np.logspace(-3, -1, 8), [0]),  # SGD
    #("muon", False, True,  np.logspace(-1, 0.5, 8), [0.01]),  # Muon
    #("muon", True, False,  np.logspace(-0.5, 1.5, 8), [0.01]),
    ("muon", False, True,  np.logspace(-1.5, -0.5, 4), [0]),#np.logspace(-2, 0, 4), [0]),
    #("muon", True, True,   np.logspace(-1, 0.5, 8), [0.01]),
]
d_embeds = [32]
=======
optimizer_pre_post_lr = [
    ("adam", False, False, np.logspace(-4, -2, 8)),
    ("muon", False, True,  np.logspace(-3, -1, 8)), 
]

d_embeds = [128]
>>>>>>> 704bd184
project = [False]
manifold = False   # if true, post_dualize must be true and pre_dualize must be false

residual_scales = [1]  # (1 - a/depth) * x + (a/depth) * block(x)
softmax_scales = [1] # these get squared
final_scales = [1] # these are linear
scales_learnable = [False]
<<<<<<< HEAD
weight_decay_lr_power = [1]  # 0 means decoupled, 1 means proportional to lr, 2 means proportional to lr^2
=======

wd_base = np.array([0, 0.01, 0.001, 0.0001])
wd_and_wdlr_power = [
    (wd_base, 0),
    (wd_base * 100, 1),
    (wd_base * 10000, 2),
] # 0 means decoupled, 1 means proportional to lr, 2 means proportional to lr^2

num_heads = [4]
seq_len = 256
zero_init = True
>>>>>>> 704bd184

steps = 2001
beta1 = 0.9
beta2 = 0.95
schedules = ["linear", "cosine", "none"]   # linear or none

seeds = [0]
data = "fineweb"      # fineweb, shakespeare, cifar
output_dir = "results"

blocks = 6 if data == "fineweb" else (3 if data == "shakespeare" else 3)
seq_len = 1024 if data == "fineweb" else 256
num_heads = [8] if data == "fineweb" else [4]
zero_init = True

batch_size = 32 if data == "fineweb" else (64 if data == "shakespeare" else 128)
assert not (data == "cifar" and zero_init == False)

# Create all combinations
combinations = []
for optimizer, pre, post, lrs in optimizer_pre_post_lr:
    assert not manifold or (post and not pre), "manifold optimization requires post_dualize = True and pre_dualize = False"
    for lr in lrs:
        for softmax_scale in softmax_scales:
            for final_scale in final_scales:
                for residual_scale in residual_scales:
                    for scale_learnable in scales_learnable:
                        for wds, wd_lr_power in wd_and_wdlr_power:
                            for wd in wds:
                                for d_embed in d_embeds:
                                    for nheads in num_heads:
                                        for proj in project:
                                            for schedule in schedules:
                                                for seed in seeds:
                                                    combinations.append({
                                                        'd_embed': d_embed,
                                                        'lr': lr,
                                                        'wd': wd,
                                                        'wd_lr_power': wd_lr_power,
                                                        'blocks': blocks,
                                                        'seq_len': seq_len,
                                                        'num_heads': nheads,
                                                        'softmax_scale': softmax_scale,
                                                        'final_scale': final_scale,
                                                        'residual_scale': residual_scale,
                                                        'scales_learnable': scale_learnable,
                                                        'optimizer': optimizer,
                                                        'pre_dualize': pre,
                                                        'post_dualize': post,
                                                        'beta1': beta1,
                                                        'beta2': beta2,
                                                        'batch_size': batch_size,
                                                        'zero_init': zero_init,
                                                        'project': proj,
                                                        'manifold': manifold,
                                                        'steps': steps,
                                                        'schedule': schedule,
                                                        'data': data,
                                                        'seed': seed,
                                                        'output_dir': output_dir,
                                                    })

# Save combinations to file
root_path = os.getenv('ROOT_PATH')
path = Path(root_path) / 'experiment' / 'sweep_configs'
path.mkdir(exist_ok=True)
with open(path / 'parameter_grid.json', 'w') as f:
    json.dump(combinations, f, indent=2)

print(f"Generated {len(combinations)} combinations")<|MERGE_RESOLUTION|>--- conflicted
+++ resolved
@@ -6,27 +6,12 @@
 
 dotenv.load_dotenv()
 
-<<<<<<< HEAD
-optimizer_pre_post_lr_wd = [
-    #("adam", False, False, np.logspace(-4, -2, 6), [0.1, 0.01, 0]),  # Adam
-    #("adam", False, True,  np.logspace(-2.5, -0.5, 8), [0.01]),
-    #("adam", True, False,  np.logspace(-4, -2, 3), [0]),
-    #("adam", True, True,   np.logspace(-2.5, -0.5, 8), [0.01]),
-    #("sgd", False, False, np.logspace(-3, -1, 8), [0]),  # SGD
-    #("muon", False, True,  np.logspace(-1, 0.5, 8), [0.01]),  # Muon
-    #("muon", True, False,  np.logspace(-0.5, 1.5, 8), [0.01]),
-    ("muon", False, True,  np.logspace(-1.5, -0.5, 4), [0]),#np.logspace(-2, 0, 4), [0]),
-    #("muon", True, True,   np.logspace(-1, 0.5, 8), [0.01]),
-]
-d_embeds = [32]
-=======
 optimizer_pre_post_lr = [
     ("adam", False, False, np.logspace(-4, -2, 8)),
-    ("muon", False, True,  np.logspace(-3, -1, 8)), 
+    ("muon", False, True,  np.logspace(-2.5, -0.5, 8)), 
 ]
 
 d_embeds = [128]
->>>>>>> 704bd184
 project = [False]
 manifold = False   # if true, post_dualize must be true and pre_dualize must be false
 
@@ -34,9 +19,6 @@
 softmax_scales = [1] # these get squared
 final_scales = [1] # these are linear
 scales_learnable = [False]
-<<<<<<< HEAD
-weight_decay_lr_power = [1]  # 0 means decoupled, 1 means proportional to lr, 2 means proportional to lr^2
-=======
 
 wd_base = np.array([0, 0.01, 0.001, 0.0001])
 wd_and_wdlr_power = [
@@ -48,7 +30,6 @@
 num_heads = [4]
 seq_len = 256
 zero_init = True
->>>>>>> 704bd184
 
 steps = 2001
 beta1 = 0.9
