import numpy as np
import json
from pathlib import Path
import dotenv
import os

dotenv.load_dotenv()

optimizer_pre_post_lr = [
<<<<<<< HEAD
    ("adam", False, False, np.logspace(-3.5, -1.5, 8)),
    ("muon", False, True,  np.logspace(-2, 1, 12)), 
=======
    #("adam", False, False, np.logspace(-4, -2, 8)),
    ("muon", False, True,  np.logspace(-1, -0.5, 4)), 
>>>>>>> 3cd326a2
]

d_embeds = [128]
project = [False]
manifold = False   # if true, post_dualize must be true and pre_dualize must be false

residual_scales = [1]  # (1 - a/depth) * x + (a/depth) * block(x)
softmax_scales = [1] # these get squared
final_scales = [1] # these are linear
scales_learnable = [False]

wd_base = np.array([0, 0.01, 0.001, 0.0001, 0.1, 0.05, 0.2])
wd_and_wdlr_power = [
<<<<<<< HEAD
    (wd_base, 0),
    (wd_base, 1),
    (wd_base, 2),
] # 0 means decoupled, 1 means proportional to lr, 2 means proportional to lr^2

num_heads = [4]
seq_len = 256
zero_init = True

steps = 10001
beta1 = 0.9
beta2 = 0.95
schedules = ["linear", "none", "cosine"]   # linear or none
=======
    #(wd_base, 0),
    #(wd_base * 100, 1),
    #(wd_base * 10000, 2),
    ([0], 0)
] # 0 means decoupled, 1 means proportional to lr, 2 means proportional to lr^2

steps = 201
beta1 = 0.9
beta2 = 0.95
schedules = ["linear"]#, "cosine", "none"]   # linear or none
>>>>>>> 3cd326a2

seeds = [0]
data = "fineweb"      # fineweb, shakespeare, cifar
output_dir = "results"

blocks = 6 if data == "fineweb" else (3 if data == "shakespeare" else 3)
seq_len = 1024 if data == "fineweb" else 256
num_heads = [8] if data == "fineweb" else [4]
zero_init = True

batch_size = 32 if data == "fineweb" else (64 if data == "shakespeare" else 128)
assert not (data == "cifar" and zero_init == False)

# Create all combinations
combinations = []
for optimizer, pre, post, lrs in optimizer_pre_post_lr:
    assert not manifold or (post and not pre), "manifold optimization requires post_dualize = True and pre_dualize = False"
    for lr in lrs:
        for softmax_scale in softmax_scales:
            for final_scale in final_scales:
                for residual_scale in residual_scales:
                    for scale_learnable in scales_learnable:
                        for wds, wd_lr_power in wd_and_wdlr_power:
                            for wd in wds:
                                for d_embed in d_embeds:
                                    for nheads in num_heads:
                                        for proj in project:
                                            for schedule in schedules:
                                                for seed in seeds:
                                                    combinations.append({
                                                        'd_embed': d_embed,
                                                        'lr': lr,
                                                        'wd': wd,
                                                        'wd_lr_power': wd_lr_power,
                                                        'blocks': blocks,
                                                        'seq_len': seq_len,
                                                        'num_heads': nheads,
                                                        'softmax_scale': softmax_scale,
                                                        'final_scale': final_scale,
                                                        'residual_scale': residual_scale,
                                                        'scales_learnable': scale_learnable,
                                                        'optimizer': optimizer,
                                                        'pre_dualize': pre,
                                                        'post_dualize': post,
                                                        'beta1': beta1,
                                                        'beta2': beta2,
                                                        'batch_size': batch_size,
                                                        'zero_init': zero_init,
                                                        'project': proj,
                                                        'manifold': manifold,
                                                        'steps': steps,
                                                        'schedule': schedule,
                                                        'data': data,
                                                        'seed': seed,
                                                        'output_dir': output_dir,
                                                    })

# Save combinations to file
root_path = os.getenv('ROOT_PATH')
path = Path(root_path) / 'experiment' / 'sweep_configs'
path.mkdir(exist_ok=True)
with open(path / 'parameter_grid.json', 'w') as f:
    json.dump(combinations, f, indent=2)

print(f"Generated {len(combinations)} combinations")<|MERGE_RESOLUTION|>--- conflicted
+++ resolved
@@ -7,13 +7,8 @@
 dotenv.load_dotenv()
 
 optimizer_pre_post_lr = [
-<<<<<<< HEAD
     ("adam", False, False, np.logspace(-3.5, -1.5, 8)),
     ("muon", False, True,  np.logspace(-2, 1, 12)), 
-=======
-    #("adam", False, False, np.logspace(-4, -2, 8)),
-    ("muon", False, True,  np.logspace(-1, -0.5, 4)), 
->>>>>>> 3cd326a2
 ]
 
 d_embeds = [128]
@@ -27,7 +22,6 @@
 
 wd_base = np.array([0, 0.01, 0.001, 0.0001, 0.1, 0.05, 0.2])
 wd_and_wdlr_power = [
-<<<<<<< HEAD
     (wd_base, 0),
     (wd_base, 1),
     (wd_base, 2),
@@ -41,18 +35,6 @@
 beta1 = 0.9
 beta2 = 0.95
 schedules = ["linear", "none", "cosine"]   # linear or none
-=======
-    #(wd_base, 0),
-    #(wd_base * 100, 1),
-    #(wd_base * 10000, 2),
-    ([0], 0)
-] # 0 means decoupled, 1 means proportional to lr, 2 means proportional to lr^2
-
-steps = 201
-beta1 = 0.9
-beta2 = 0.95
-schedules = ["linear"]#, "cosine", "none"]   # linear or none
->>>>>>> 3cd326a2
 
 seeds = [0]
 data = "fineweb"      # fineweb, shakespeare, cifar
